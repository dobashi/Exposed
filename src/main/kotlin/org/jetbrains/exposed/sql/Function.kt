package org.jetbrains.exposed.sql
import org.jetbrains.exposed.sql.vendors.currentDialect
import org.joda.time.DateTime
import java.math.BigDecimal
import java.util.*

<<<<<<< HEAD
abstract class Function<out T> : ExpressionWithColumnType<T>()
=======
abstract class Function<T> : ExpressionWithColumnType<T>()
>>>>>>> 1439d18c

class Count(val expr: Expression<*>, val distinct: Boolean = false): Function<Int>() {
    override fun toSQL(queryBuilder: QueryBuilder): String {
        return "COUNT(${if (distinct) "DISTINCT " else ""}${expr.toSQL(queryBuilder)})"
    }

<<<<<<< HEAD
    override val columnType: IColumnType = IntegerColumnType();
=======
    override val columnType: ColumnType = IntegerColumnType()
>>>>>>> 1439d18c
}

class Date(val expr: Expression<DateTime?>): Function<DateTime>() {
    override fun toSQL(queryBuilder: QueryBuilder): String {
        return "DATE(${expr.toSQL(queryBuilder)})"
    }

<<<<<<< HEAD
    override val columnType: IColumnType = DateColumnType(false);
=======
    override val columnType: ColumnType = DateColumnType(false)
>>>>>>> 1439d18c
}

class CurrentDateTime : Function<DateTime>() {
    override fun toSQL(queryBuilder: QueryBuilder) = "CURRENT_TIMESTAMP"
    override val columnType: IColumnType = DateColumnType(false)
}

class Month(val expr: Expression<DateTime?>): Function<DateTime>() {
    override fun toSQL(queryBuilder: QueryBuilder): String {
        return "MONTH(${expr.toSQL(queryBuilder)})"
    }

<<<<<<< HEAD
    override val columnType: IColumnType = DateColumnType(false);
=======
    override val columnType: ColumnType = DateColumnType(false)
>>>>>>> 1439d18c
}

class LowerCase<out T: String?>(val expr: Expression<T>) : Function<T>() {
    override fun toSQL(queryBuilder: QueryBuilder): String {
        return "LOWER(${expr.toSQL(queryBuilder)})"
    }

    override val columnType: IColumnType = StringColumnType()
}

class UpperCase<out T: String?>(val expr: Expression<T>) : Function<T>() {
    override fun toSQL(queryBuilder: QueryBuilder): String {
        return "UPPER(${expr.toSQL(queryBuilder)})"
    }

    override val columnType: IColumnType = StringColumnType()
}

class Min<out T>(val expr: Expression<T>, _columnType: IColumnType): Function<T?>() {
    override fun toSQL(queryBuilder: QueryBuilder): String {
        return "MIN(${expr.toSQL(queryBuilder)})"
    }

    override val columnType: IColumnType = _columnType
}

class Max<out T>(val expr: Expression<T>, _columnType: IColumnType): Function<T?>() {
    override fun toSQL(queryBuilder: QueryBuilder): String {
        return "MAX(${expr.toSQL(queryBuilder)})"
    }

    override val columnType: IColumnType = _columnType
}

class Avg<out T>(val expr: Expression<T>, scale: Int): Function<BigDecimal?>() {
    override fun toSQL(queryBuilder: QueryBuilder): String {
        return "AVG(${expr.toSQL(queryBuilder)})"
    }

    override val columnType: IColumnType = DecimalColumnType(Int.MAX_VALUE, scale)
}

class StdDevPop<out T>(val expr: Expression<T>, scale: Int): Function<BigDecimal?>() {
    override fun toSQL(queryBuilder: QueryBuilder): String {
        return "STDDEV_POP(${expr.toSQL(queryBuilder)})"
    }

    override val columnType: IColumnType = DecimalColumnType(Int.MAX_VALUE, scale)
}

class StdDevSamp<out T>(val expr: Expression<T>, scale: Int): Function<BigDecimal?>() {
    override fun toSQL(queryBuilder: QueryBuilder): String {
        return "STDDEV_SAMP(${expr.toSQL(queryBuilder)})"
    }

    override val columnType: IColumnType = DecimalColumnType(Int.MAX_VALUE, scale)
}

class VarPop<out T>(val expr: Expression<T>, scale: Int): Function<BigDecimal?>() {
    override fun toSQL(queryBuilder: QueryBuilder): String {
        return "VAR_POP(${expr.toSQL(queryBuilder)})"
    }

    override val columnType: IColumnType = DecimalColumnType(Int.MAX_VALUE, scale)
}

class VarSamp<out T>(val expr: Expression<T>, scale: Int): Function<BigDecimal?>() {
    override fun toSQL(queryBuilder: QueryBuilder): String {
        return "VAR_SAMP(${expr.toSQL(queryBuilder)})"
    }

    override val columnType: IColumnType = DecimalColumnType(Int.MAX_VALUE, scale)
}

class Sum<out T>(val expr: Expression<T>, _columnType: IColumnType): Function<T?>() {
    override fun toSQL(queryBuilder: QueryBuilder): String {
        return "SUM(${expr.toSQL(queryBuilder)})"
    }

    override val columnType: IColumnType = _columnType
}

class Coalesce<out T>(val expr: ExpressionWithColumnType<out T?>, val alternate: ExpressionWithColumnType<out T>): Function<T>() {
    override fun toSQL(queryBuilder: QueryBuilder): String {
        return "COALESCE(${expr.toSQL(queryBuilder)}, ${alternate.toSQL(queryBuilder)})"
    }

    override val columnType: IColumnType = alternate.columnType
}

class Substring(val expr: Expression<String?>, val start: ExpressionWithColumnType<Int>, val length: ExpressionWithColumnType<Int>): Function<String>() {
    override fun toSQL(queryBuilder: QueryBuilder): String
            = currentDialect.functionProvider.substring(expr, start, length, queryBuilder)

    override val columnType: IColumnType = StringColumnType()
}


class Random(val seed: Int? = null) : Function<BigDecimal>() {
    override fun toSQL(queryBuilder: QueryBuilder): String
            = currentDialect.functionProvider.random(seed)

    override val columnType: IColumnType = DecimalColumnType(38, 20)
}

class Cast<out T>(val expr: Expression<*>, override val columnType: IColumnType) : Function<T?>() {
    override fun toSQL(queryBuilder: QueryBuilder): String
            = currentDialect.functionProvider.cast(expr, columnType, queryBuilder)
}

class Trim(val expr: Expression<*>): Function<String>() {
    override fun toSQL(queryBuilder: QueryBuilder): String {
        return "TRIM(${expr.toSQL(queryBuilder)})"
    }

    override val columnType: IColumnType = StringColumnType()
}

class Case(val value: Expression<*>? = null) {
    fun<T> When (cond: Expression<Boolean>, result: Expression<T>) : CaseWhen<T> {
        return CaseWhen<T>(value).When (cond, result)
    }
}

class CaseWhen<T> (val value: Expression<*>?) {
    val cases: ArrayList<Pair<Expression<Boolean>, Expression<T>>> =  ArrayList()

    fun When (cond: Expression<Boolean>, result: Expression<T>) : CaseWhen<T> {
        cases.add( cond to result )
        return this
    }

    fun Else(e: Expression<T>) : Expression<T> {
        return CaseWhenElse(this, e)
    }
}

class CaseWhenElse<T> (val caseWhen: CaseWhen<T>, val elseResult: Expression<T>) : Expression<T>() {
    override fun toSQL(queryBuilder: QueryBuilder): String {
        val sb = StringBuilder()
        sb.append("CASE")
        if (caseWhen.value != null)
            sb.append( " ${caseWhen.value.toSQL(queryBuilder)}")

        for (whenPair in caseWhen.cases) {
            sb.append(" WHEN ${whenPair.first.toSQL(queryBuilder)} THEN ${whenPair.second.toSQL(queryBuilder)}")
        }

        sb.append(" ELSE ${elseResult.toSQL(queryBuilder)} END")
        return sb.toString()
    }
}

class GroupConcat(val expr: Column<*>, val separator: String?, val distinct: Boolean, vararg val orderBy: Pair<Expression<*>,Boolean>): Function<String?>() {
    override fun toSQL(queryBuilder: QueryBuilder): String {
        return buildString {
            append("GROUP_CONCAT(")
            if (distinct)
                append("DISTINCT ")
            append(expr.toSQL(queryBuilder))
            orderBy.forEach {
                append(it.first.toSQL(queryBuilder))
                append(" ")
                if (it.second) {
                    append("ASC")
                } else {
                    append("DESC")
                }
            }
            separator?.let {
                append(" SEPARATOR '$separator'")
            }
            append(")")
        }
    }

    override val columnType: IColumnType = StringColumnType()
}<|MERGE_RESOLUTION|>--- conflicted
+++ resolved
@@ -4,22 +4,14 @@
 import java.math.BigDecimal
 import java.util.*
 
-<<<<<<< HEAD
 abstract class Function<out T> : ExpressionWithColumnType<T>()
-=======
-abstract class Function<T> : ExpressionWithColumnType<T>()
->>>>>>> 1439d18c
 
 class Count(val expr: Expression<*>, val distinct: Boolean = false): Function<Int>() {
     override fun toSQL(queryBuilder: QueryBuilder): String {
         return "COUNT(${if (distinct) "DISTINCT " else ""}${expr.toSQL(queryBuilder)})"
     }
 
-<<<<<<< HEAD
-    override val columnType: IColumnType = IntegerColumnType();
-=======
-    override val columnType: ColumnType = IntegerColumnType()
->>>>>>> 1439d18c
+    override val columnType: IColumnType = IntegerColumnType()
 }
 
 class Date(val expr: Expression<DateTime?>): Function<DateTime>() {
@@ -27,11 +19,7 @@
         return "DATE(${expr.toSQL(queryBuilder)})"
     }
 
-<<<<<<< HEAD
-    override val columnType: IColumnType = DateColumnType(false);
-=======
-    override val columnType: ColumnType = DateColumnType(false)
->>>>>>> 1439d18c
+    override val columnType: IColumnType = DateColumnType(false)
 }
 
 class CurrentDateTime : Function<DateTime>() {
@@ -44,11 +32,7 @@
         return "MONTH(${expr.toSQL(queryBuilder)})"
     }
 
-<<<<<<< HEAD
-    override val columnType: IColumnType = DateColumnType(false);
-=======
-    override val columnType: ColumnType = DateColumnType(false)
->>>>>>> 1439d18c
+    override val columnType: IColumnType = DateColumnType(false)
 }
 
 class LowerCase<out T: String?>(val expr: Expression<T>) : Function<T>() {
@@ -131,7 +115,7 @@
     override val columnType: IColumnType = _columnType
 }
 
-class Coalesce<out T>(val expr: ExpressionWithColumnType<out T?>, val alternate: ExpressionWithColumnType<out T>): Function<T>() {
+class Coalesce<out T>(val expr: ExpressionWithColumnType<T?>, val alternate: ExpressionWithColumnType<out T>): Function<T>() {
     override fun toSQL(queryBuilder: QueryBuilder): String {
         return "COALESCE(${expr.toSQL(queryBuilder)}, ${alternate.toSQL(queryBuilder)})"
     }
